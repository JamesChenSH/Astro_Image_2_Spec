--- conflicted
+++ resolved
@@ -474,7 +474,6 @@
             iterative = range(out_len)
 
         for _ in iterative:
-<<<<<<< HEAD
             # Generate Masks for Target Sequence [EDIT: Mask is not useful for Greedy Decode]
             # tgt_causal_mask = self.generate_causal_mask(generation_seq).unsqueeze(0).repeat(generation_seq.size(0), 1, 1)
             # tgt_padding_mask = self.generate_padding_mask(generation_seq).unsqueeze(1).repeat(1, generation_seq.size(1), 1)
@@ -485,14 +484,6 @@
             # print(tgt_mask.shape)
             # tgt_mask = tgt_mask.view(-1, tgt_mask.size(2), tgt_mask.size(3))
             # print(tgt_mask.shape)
-=======
-            # Generate Masks for Target Sequence
-            tgt_mask = self.generate_causal_mask(generation_seq).unsqueeze(0).repeat(generation_seq.size(0), 1, 1)
-            
-            # print(tgt_mask.shape)
-            tgt_mask = tgt_mask.unsqueeze(1).repeat(1, self.decoder_head_num, 1, 1)
-            tgt_mask = tgt_mask.view(-1, tgt_mask.size(2), tgt_mask.size(3))
->>>>>>> 4422caee
             tgt_x = self.get_spec_embedding(generation_seq)
             
             
